<<<<<<< HEAD
import { useState, useCallback } from 'react';
=======
import { useState, useEffect, useRef, useCallback } from 'react';
import { CALLAI_API_KEY } from '../config/env';
>>>>>>> 8d718c46
import { createOrUpdateKeyViaEdgeFunction } from '../services/apiKeyService';

// Global request tracking to prevent duplicate API calls
let pendingKeyRequest: Promise<any> | null = null;

/**
 * Hook for API key management that uses dynamic key provisioning
 * @param userId - Optional user ID for associating keys with specific users
 * @returns Object containing apiKey, isLoading, and error states
 */
export function useApiKey(userId?: string) {
  const [apiKey, setApiKey] = useState<{ key: string; hash: string } | null>(null);
  const [isLoading, setIsLoading] = useState<boolean>(false);
  const [error, setError] = useState<Error | null>(null);
  // Always use a consistent storage key regardless of user ID
  const storageKey = 'vibes-openrouter-key';

<<<<<<< HEAD
  const checkLocalStorageForKey = useCallback(() => {
    const storedKey = localStorage.getItem(storageKey);
    if (storedKey) {
      try {
        const keyData = JSON.parse(storedKey);
        // Make sure we have a valid key object
        if (keyData.key && typeof keyData.key === 'string' && keyData.hash) {
          return keyData; // Return the full stored object if valid
=======
  // Combined effect to check localStorage and fetch new key if needed
  useEffect(() => {
    let isMounted = true; // Track component mount state
    hasFetchStarted.current = false; // Reset on dependency changes

    const checkAndLoadKey = async () => {
      // Only proceed if we don't have a key and haven't started fetching
      if (apiKey || isLoading || hasFetchStarted.current) {
        return;
      }

      hasFetchStarted.current = true;

      // Clear any stale backoff timer on load
      localStorage.removeItem('vibes-key-backoff');

      const storedKey = localStorage.getItem(storageKey);
      if (storedKey) {
        try {
          const keyData = JSON.parse(storedKey);

          // Make sure we have a valid key object
          if (keyData.key && typeof keyData.key === 'string') {
            const creationTime = keyData.createdAt || 0;
            const now = Date.now();
            const keyAgeInDays = (now - creationTime) / (1000 * 60 * 60 * 24);

            if (keyAgeInDays < 7) {
              if (isMounted) {
                setApiKey({ key: keyData.key, hash: keyData.hash });
              }
              return; // Exit early since we found a valid key
            }
          }

          // If we got here, the key is invalid or expired
          localStorage.removeItem(storageKey);
        } catch (e) {
          localStorage.removeItem(storageKey);
>>>>>>> 8d718c46
        }
        // If key is invalid, remove it
        localStorage.removeItem(storageKey);
      } catch (e) {
        localStorage.removeItem(storageKey); // Corrupted data
      }
    }
    return null;
  }, [storageKey]);

  // Internal function to fetch a new key
  const fetchNewKeyInternal = useCallback(
    async (currentUserId?: string, currentKeyHash?: string) => {
      setIsLoading(true);
      setError(null);
      let keyData: any = null;

      try {
        // Deduplicate API key requests across components
        if (!pendingKeyRequest) {
          // Extract hash from localStorage even if the key is expired
          let storedHash = apiKey?.hash;
          if (!storedHash) {
            const storedData = localStorage.getItem(storageKey);
            if (storedData) {
              try {
                const parsed = JSON.parse(storedData);
                storedHash = parsed.hash;
              } catch (e) {
                // Ignore parsing errors
              }
            }
          }

<<<<<<< HEAD
          pendingKeyRequest = createOrUpdateKeyViaEdgeFunction(
            currentUserId,
            currentKeyHash || storedHash
          );
        }
=======
          // Clear any old state that might be causing confusion
          localStorage.removeItem('vibes-key-backoff');

          // Set the attempt timestamp before making the request
          localStorage.setItem('vibes-key-backoff', Date.now().toString());

          // Deduplicate API key requests across components
          if (!pendingKeyRequest) {
            // Extract hash from localStorage even if the key is expired
            let storedHash = apiKey?.hash;
            if (!storedHash) {
              const storedData = localStorage.getItem(storageKey);
              if (storedData) {
                try {
                  const parsed = JSON.parse(storedData);
                  storedHash = parsed.hash;
                } catch (e) {
                  // Ignore parsing errors
                }
              }
            }

            pendingKeyRequest = createOrUpdateKeyViaEdgeFunction(userId, storedHash);
          }

          // Wait for the existing or new request to complete
          const apiResponse = await pendingKeyRequest;

          // Success - clear the backoff timer
          localStorage.removeItem('vibes-key-backoff');

          // Reset the pending request after successful fetch
          pendingKeyRequest = null;

          // Ensure we have the correct key structure
          if (apiResponse && typeof apiResponse === 'object') {
            // Check if the API returned a nested key object (common with some APIs)
            if (
              'key' in apiResponse &&
              typeof apiResponse.key === 'object' &&
              apiResponse.key &&
              'key' in apiResponse.key
            ) {
              keyData = apiResponse.key as any; // Cast to any to overcome type issues
            } else {
              keyData = apiResponse as any; // Cast to any to overcome type issues
            }
          }
        } catch (error) {
          // Reset the pending request on error to allow retries
          pendingKeyRequest = null;
>>>>>>> 8d718c46

        // Wait for the existing or new request to complete
        const apiResponse = await pendingKeyRequest;

        // Ensure we have the correct key structure
        if (apiResponse && typeof apiResponse === 'object') {
          // Check if the API returned a nested key object (common with some APIs)
          if (
            'key' in apiResponse &&
            typeof apiResponse.key === 'object' &&
            apiResponse.key &&
            'key' in apiResponse.key
          ) {
            keyData = apiResponse.key; // Type should be handled by createOrUpdateKeyViaEdgeFunction's return type
          } else {
            keyData = apiResponse; // Type should be handled by createOrUpdateKeyViaEdgeFunction's return type
          }
        }
      } catch (error) {
        // Reset the pending request on error to allow future attempts
        pendingKeyRequest = null;
        // Set error state for components to display
        setError(error instanceof Error ? error : new Error('Unknown error creating API key'));
        throw error;
      } finally {
        // Always reset the pending request regardless of outcome
        pendingKeyRequest = null;
        setIsLoading(false);
      }

      // Validate that we have a proper key object before storing
      if (keyData && typeof keyData.key === 'string' && keyData.key.trim() !== '') {
        const keyToStore = {
          ...keyData,
          createdAt: Date.now(),
        };

        localStorage.setItem(storageKey, JSON.stringify(keyToStore));
<<<<<<< HEAD
        const resultingKey = { key: keyData.key, hash: keyData.hash };
        setApiKey(resultingKey);
        return resultingKey; // Return the key/hash object for ensureApiKey
=======
        setApiKey({ key: keyData.key, hash: keyData.hash });
>>>>>>> 8d718c46
      } else {
        const error = new Error('Invalid API key response format');
        setError(error);
        throw error;
      }
    },
    [userId, storageKey]
  ); // Retain original dependencies for fetchNewKeyInternal's closure

  const ensureApiKey = useCallback(async (): Promise<{ key: string; hash: string }> => {
    // 1. If we already have a valid key in state and not currently loading, use it.
    if (apiKey?.key && apiKey?.hash && !isLoading) {
      return apiKey;
    }

    // 2. Check localStorage for an existing valid key.
    const storedKeyData = checkLocalStorageForKey();
    if (storedKeyData?.key && storedKeyData?.hash) {
      setApiKey({ key: storedKeyData.key, hash: storedKeyData.hash });
      return { key: storedKeyData.key, hash: storedKeyData.hash };
    }

    // 3. No valid key in state or localStorage, so fetch a new one.
    try {
      const newKeyData = await fetchNewKeyInternal(userId, storedKeyData?.hash); // Pass userId and hash from localStorage if available
      // fetchNewKeyInternal already sets apiKey state and localStorage on success.
      return newKeyData;
    } catch (fetchError) {
      console.error('Error obtaining API key in ensureApiKey:', fetchError);
      throw fetchError; // Surface the error directly to the caller
    }
  }, [apiKey, userId, isLoading, checkLocalStorageForKey, fetchNewKeyInternal, error]);

  const refreshKey = useCallback(async (): Promise<{ key: string; hash: string }> => {
    // Attempt to refresh using the current key's hash if available.
    return await fetchNewKeyInternal(userId, apiKey?.hash);
  }, [fetchNewKeyInternal, userId, apiKey]);

<<<<<<< HEAD
  return { apiKey: apiKey?.key, apiKeyObject: apiKey, isLoading, error, refreshKey, ensureApiKey };
=======
  return { apiKey: apiKey?.key, isLoading, error, refreshKey };
>>>>>>> 8d718c46
}<|MERGE_RESOLUTION|>--- conflicted
+++ resolved
@@ -1,9 +1,4 @@
-<<<<<<< HEAD
 import { useState, useCallback } from 'react';
-=======
-import { useState, useEffect, useRef, useCallback } from 'react';
-import { CALLAI_API_KEY } from '../config/env';
->>>>>>> 8d718c46
 import { createOrUpdateKeyViaEdgeFunction } from '../services/apiKeyService';
 
 // Global request tracking to prevent duplicate API calls
@@ -16,12 +11,12 @@
  */
 export function useApiKey(userId?: string) {
   const [apiKey, setApiKey] = useState<{ key: string; hash: string } | null>(null);
+  const [apiKey, setApiKey] = useState<{ key: string; hash: string } | null>(null);
   const [isLoading, setIsLoading] = useState<boolean>(false);
   const [error, setError] = useState<Error | null>(null);
   // Always use a consistent storage key regardless of user ID
   const storageKey = 'vibes-openrouter-key';
 
-<<<<<<< HEAD
   const checkLocalStorageForKey = useCallback(() => {
     const storedKey = localStorage.getItem(storageKey);
     if (storedKey) {
@@ -30,47 +25,6 @@
         // Make sure we have a valid key object
         if (keyData.key && typeof keyData.key === 'string' && keyData.hash) {
           return keyData; // Return the full stored object if valid
-=======
-  // Combined effect to check localStorage and fetch new key if needed
-  useEffect(() => {
-    let isMounted = true; // Track component mount state
-    hasFetchStarted.current = false; // Reset on dependency changes
-
-    const checkAndLoadKey = async () => {
-      // Only proceed if we don't have a key and haven't started fetching
-      if (apiKey || isLoading || hasFetchStarted.current) {
-        return;
-      }
-
-      hasFetchStarted.current = true;
-
-      // Clear any stale backoff timer on load
-      localStorage.removeItem('vibes-key-backoff');
-
-      const storedKey = localStorage.getItem(storageKey);
-      if (storedKey) {
-        try {
-          const keyData = JSON.parse(storedKey);
-
-          // Make sure we have a valid key object
-          if (keyData.key && typeof keyData.key === 'string') {
-            const creationTime = keyData.createdAt || 0;
-            const now = Date.now();
-            const keyAgeInDays = (now - creationTime) / (1000 * 60 * 60 * 24);
-
-            if (keyAgeInDays < 7) {
-              if (isMounted) {
-                setApiKey({ key: keyData.key, hash: keyData.hash });
-              }
-              return; // Exit early since we found a valid key
-            }
-          }
-
-          // If we got here, the key is invalid or expired
-          localStorage.removeItem(storageKey);
-        } catch (e) {
-          localStorage.removeItem(storageKey);
->>>>>>> 8d718c46
         }
         // If key is invalid, remove it
         localStorage.removeItem(storageKey);
@@ -105,65 +59,11 @@
             }
           }
 
-<<<<<<< HEAD
           pendingKeyRequest = createOrUpdateKeyViaEdgeFunction(
             currentUserId,
             currentKeyHash || storedHash
           );
         }
-=======
-          // Clear any old state that might be causing confusion
-          localStorage.removeItem('vibes-key-backoff');
-
-          // Set the attempt timestamp before making the request
-          localStorage.setItem('vibes-key-backoff', Date.now().toString());
-
-          // Deduplicate API key requests across components
-          if (!pendingKeyRequest) {
-            // Extract hash from localStorage even if the key is expired
-            let storedHash = apiKey?.hash;
-            if (!storedHash) {
-              const storedData = localStorage.getItem(storageKey);
-              if (storedData) {
-                try {
-                  const parsed = JSON.parse(storedData);
-                  storedHash = parsed.hash;
-                } catch (e) {
-                  // Ignore parsing errors
-                }
-              }
-            }
-
-            pendingKeyRequest = createOrUpdateKeyViaEdgeFunction(userId, storedHash);
-          }
-
-          // Wait for the existing or new request to complete
-          const apiResponse = await pendingKeyRequest;
-
-          // Success - clear the backoff timer
-          localStorage.removeItem('vibes-key-backoff');
-
-          // Reset the pending request after successful fetch
-          pendingKeyRequest = null;
-
-          // Ensure we have the correct key structure
-          if (apiResponse && typeof apiResponse === 'object') {
-            // Check if the API returned a nested key object (common with some APIs)
-            if (
-              'key' in apiResponse &&
-              typeof apiResponse.key === 'object' &&
-              apiResponse.key &&
-              'key' in apiResponse.key
-            ) {
-              keyData = apiResponse.key as any; // Cast to any to overcome type issues
-            } else {
-              keyData = apiResponse as any; // Cast to any to overcome type issues
-            }
-          }
-        } catch (error) {
-          // Reset the pending request on error to allow retries
-          pendingKeyRequest = null;
->>>>>>> 8d718c46
 
         // Wait for the existing or new request to complete
         const apiResponse = await pendingKeyRequest;
@@ -202,13 +102,9 @@
         };
 
         localStorage.setItem(storageKey, JSON.stringify(keyToStore));
-<<<<<<< HEAD
         const resultingKey = { key: keyData.key, hash: keyData.hash };
         setApiKey(resultingKey);
         return resultingKey; // Return the key/hash object for ensureApiKey
-=======
-        setApiKey({ key: keyData.key, hash: keyData.hash });
->>>>>>> 8d718c46
       } else {
         const error = new Error('Invalid API key response format');
         setError(error);
@@ -247,9 +143,5 @@
     return await fetchNewKeyInternal(userId, apiKey?.hash);
   }, [fetchNewKeyInternal, userId, apiKey]);
 
-<<<<<<< HEAD
   return { apiKey: apiKey?.key, apiKeyObject: apiKey, isLoading, error, refreshKey, ensureApiKey };
-=======
-  return { apiKey: apiKey?.key, isLoading, error, refreshKey };
->>>>>>> 8d718c46
 }