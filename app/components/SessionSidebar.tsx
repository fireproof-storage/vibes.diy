--- conflicted
+++ resolved
@@ -124,14 +124,8 @@
         <nav className="flex-grow p-2">
           <ul className="space-y-1">
             <li>
-<<<<<<< HEAD
               <a
                 href="/"
-=======
-              <Link
-                to="/"
-                onClick={() => onClose()}
->>>>>>> 8d718c46
                 className="hover:bg-light-background-01 dark:hover:bg-dark-background-01 flex items-center rounded-md px-4 py-3 text-sm font-medium"
               >
                 <HomeIcon className="text-accent-01 mr-3 h-5 w-5" />
