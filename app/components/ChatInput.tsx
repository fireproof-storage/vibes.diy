import type { ChangeEvent, KeyboardEvent, RefObject } from 'react';
import { useEffect, memo } from 'react';

interface ChatInputProps {
  value: string;
  onChange: (e: ChangeEvent<HTMLTextAreaElement>) => void;
  onSend: () => void;
  onKeyDown: (e: KeyboardEvent<HTMLTextAreaElement>) => void;
  disabled: boolean;
  inputRef: RefObject<HTMLTextAreaElement | null>;
}

function ChatInput({ value, onChange, onSend, onKeyDown, disabled, inputRef }: ChatInputProps) {
  // Initial auto-resize
  useEffect(() => {
    // Auto-resize logic
    const textarea = inputRef.current;
    if (textarea) {
      textarea.style.height = 'auto';
      textarea.style.height = `${Math.max(60, textarea.scrollHeight)}px`;
    }
  }, [value, inputRef]);

  return (
    <div className="border-t border-light-decorative-00 dark:border-dark-decorative-00 bg-light-background-00 dark:bg-dark-background-00 px-4 py-3">
      <div className="relative">
        <textarea
          ref={inputRef}
<<<<<<< HEAD
          value={input}
          onChange={handleChange}
          onKeyDown={handleKeyDown}
          className="w-full min-h-[90px] max-h-[200px] resize-y rounded-xl border border-light-decorative-00 dark:border-dark-decorative-00 p-2.5 pr-32 text-sm text-light-primary dark:text-dark-primary bg-light-background-00 dark:bg-dark-background-00 focus:outline-none focus:ring-2 focus:ring-accent-01-light dark:focus:ring-accent-01-dark focus:border-transparent"
          placeholder="Fireproof your app idea..."
          disabled={isGenerating}
=======
          value={value}
          onChange={onChange}
          onKeyDown={onKeyDown}
          className="border-light-decorative-00 dark:border-dark-decorative-00 text-light-primary dark:text-dark-primary bg-light-background-00 dark:bg-dark-background-00 focus:ring-accent-01-light dark:focus:ring-accent-01-dark max-h-[200px] min-h-[90px] w-full flex-1 resize-y rounded-xl border p-2.5 pr-12 text-sm transition-all focus:border-transparent focus:ring-2 focus:outline-none"
          placeholder="Describe the app you want to create..."
          disabled={disabled}
>>>>>>> f378a205
          rows={2}
        />
        <button
          type="button"
<<<<<<< HEAD
          onClick={handleSendMessage}
          disabled={isGenerating}
          className={`absolute right-0 bottom-0 -mr-1 flex items-center justify-center rounded-lg border py-2 px-1 shadow-sm w-[110px] transition-all duration-300 hover:shadow-md hover:border-gray-300 dark:hover:border-gray-600 active:shadow-inner overflow-hidden ${
            isGenerating 
              ? 'border-gray-300 dark:border-gray-500 bg-white dark:bg-black' 
              : 'border-gray-200 dark:border-gray-700 bg-white dark:bg-black'
          }`}
        >
          {isGenerating && <div className="glimmer-overlay" />}
          <div className="relative z-10">
            <img 
              src="/fp-logo.svg" 
              alt="Fireproof" 
              className="block dark:hidden h-5 transition-all hover:brightness-110 active:brightness-125" 
            />
            <img 
              src="/fp-logo-white.svg" 
              alt="Fireproof" 
              className="hidden dark:block h-5 transition-all hover:brightness-110 active:brightness-125" 
            />
          </div>
=======
          onClick={onSend}
          disabled={disabled}
          className={`absolute right-2 bottom-2 flex items-center justify-center rounded-full p-2 text-sm font-medium transition-colors duration-200 ${
            disabled
              ? 'bg-light-decorative-01 dark:bg-dark-decorative-01 text-light-primary dark:text-dark-primary cursor-not-allowed opacity-50'
              : 'bg-accent-01-light dark:bg-accent-01-dark hover:bg-accent-02-light dark:hover:bg-accent-02-dark cursor-pointer text-white'
          }`}
          aria-label={disabled ? 'Generating' : 'Send message'}
        >
          {disabled ? (
            <svg
              xmlns="http://www.w3.org/2000/svg"
              className="h-5 w-5 animate-spin"
              fill="none"
              viewBox="0 0 24 24"
              stroke="currentColor"
            >
              <title>Generating message</title>
              <path
                strokeLinecap="round"
                strokeLinejoin="round"
                strokeWidth={2}
                d="M4 4v5h.582m15.356 2A8.001 8.001 0 004.582 9m0 0H9m11 11v-5h-.581m0 0a8.003 8.003 0 01-15.357-2m15.357 2H15"
              />
            </svg>
          ) : (
            <svg
              xmlns="http://www.w3.org/2000/svg"
              className="h-5 w-5"
              fill="none"
              viewBox="0 0 24 24"
              stroke="currentColor"
            >
              <title>Send message</title>
              <path
                strokeLinecap="round"
                strokeLinejoin="round"
                strokeWidth={2}
                d="M12 5l0 14M12 5l-4 4M12 5l4 4"
              />
            </svg>
          )}
>>>>>>> f378a205
        </button>
      </div>
    </div>
  );
}

// Use memo to optimize rendering
export default memo(ChatInput);<|MERGE_RESOLUTION|>--- conflicted
+++ resolved
@@ -26,35 +26,26 @@
       <div className="relative">
         <textarea
           ref={inputRef}
-<<<<<<< HEAD
-          value={input}
-          onChange={handleChange}
-          onKeyDown={handleKeyDown}
-          className="w-full min-h-[90px] max-h-[200px] resize-y rounded-xl border border-light-decorative-00 dark:border-dark-decorative-00 p-2.5 pr-32 text-sm text-light-primary dark:text-dark-primary bg-light-background-00 dark:bg-dark-background-00 focus:outline-none focus:ring-2 focus:ring-accent-01-light dark:focus:ring-accent-01-dark focus:border-transparent"
-          placeholder="Fireproof your app idea..."
-          disabled={isGenerating}
-=======
           value={value}
           onChange={onChange}
           onKeyDown={onKeyDown}
-          className="border-light-decorative-00 dark:border-dark-decorative-00 text-light-primary dark:text-dark-primary bg-light-background-00 dark:bg-dark-background-00 focus:ring-accent-01-light dark:focus:ring-accent-01-dark max-h-[200px] min-h-[90px] w-full flex-1 resize-y rounded-xl border p-2.5 pr-12 text-sm transition-all focus:border-transparent focus:ring-2 focus:outline-none"
-          placeholder="Describe the app you want to create..."
+          className="w-full min-h-[90px] max-h-[200px] resize-y rounded-xl border border-light-decorative-00 dark:border-dark-decorative-00 p-2.5 pr-32 text-sm text-light-primary dark:text-dark-primary bg-light-background-00 dark:bg-dark-background-00 focus:outline-none focus:ring-2 focus:ring-accent-01-light dark:focus:ring-accent-01-dark focus:border-transparent"
+          placeholder="Fireproof your app idea..."
           disabled={disabled}
->>>>>>> f378a205
           rows={2}
         />
         <button
           type="button"
-<<<<<<< HEAD
-          onClick={handleSendMessage}
-          disabled={isGenerating}
+          onClick={onSend}
+          disabled={disabled}
           className={`absolute right-0 bottom-0 -mr-1 flex items-center justify-center rounded-lg border py-2 px-1 shadow-sm w-[110px] transition-all duration-300 hover:shadow-md hover:border-gray-300 dark:hover:border-gray-600 active:shadow-inner overflow-hidden ${
-            isGenerating 
+            disabled 
               ? 'border-gray-300 dark:border-gray-500 bg-white dark:bg-black' 
               : 'border-gray-200 dark:border-gray-700 bg-white dark:bg-black'
           }`}
+          aria-label={disabled ? 'Generating' : 'Send message'}
         >
-          {isGenerating && <div className="glimmer-overlay" />}
+          {disabled && <div className="glimmer-overlay" />}
           <div className="relative z-10">
             <img 
               src="/fp-logo.svg" 
@@ -67,50 +58,6 @@
               className="hidden dark:block h-5 transition-all hover:brightness-110 active:brightness-125" 
             />
           </div>
-=======
-          onClick={onSend}
-          disabled={disabled}
-          className={`absolute right-2 bottom-2 flex items-center justify-center rounded-full p-2 text-sm font-medium transition-colors duration-200 ${
-            disabled
-              ? 'bg-light-decorative-01 dark:bg-dark-decorative-01 text-light-primary dark:text-dark-primary cursor-not-allowed opacity-50'
-              : 'bg-accent-01-light dark:bg-accent-01-dark hover:bg-accent-02-light dark:hover:bg-accent-02-dark cursor-pointer text-white'
-          }`}
-          aria-label={disabled ? 'Generating' : 'Send message'}
-        >
-          {disabled ? (
-            <svg
-              xmlns="http://www.w3.org/2000/svg"
-              className="h-5 w-5 animate-spin"
-              fill="none"
-              viewBox="0 0 24 24"
-              stroke="currentColor"
-            >
-              <title>Generating message</title>
-              <path
-                strokeLinecap="round"
-                strokeLinejoin="round"
-                strokeWidth={2}
-                d="M4 4v5h.582m15.356 2A8.001 8.001 0 004.582 9m0 0H9m11 11v-5h-.581m0 0a8.003 8.003 0 01-15.357-2m15.357 2H15"
-              />
-            </svg>
-          ) : (
-            <svg
-              xmlns="http://www.w3.org/2000/svg"
-              className="h-5 w-5"
-              fill="none"
-              viewBox="0 0 24 24"
-              stroke="currentColor"
-            >
-              <title>Send message</title>
-              <path
-                strokeLinecap="round"
-                strokeLinejoin="round"
-                strokeWidth={2}
-                d="M12 5l0 14M12 5l-4 4M12 5l4 4"
-              />
-            </svg>
-          )}
->>>>>>> f378a205
         </button>
       </div>
     </div>
