--- conflicted
+++ resolved
@@ -54,12 +54,4 @@
 
 // Chat History Database
 export const FIREPROOF_CHAT_HISTORY =
-<<<<<<< HEAD
-  (import.meta.env.VITE_VIBES_CHAT_HISTORY || 'vibes-chats') + getVersionSuffix();
-=======
-  (import.meta.env.VITE_VIBES_CHAT_HISTORY || 'vibes-chats') + getVersionSuffix();
-
-// AI Services API Key
-export const CALLAI_API_KEY =
-  import.meta.env.VITE_CALLAI_API_KEY || import.meta.env.VITE_OPENROUTER_API_KEY || '';
->>>>>>> 5e1691a9
+  (import.meta.env.VITE_VIBES_CHAT_HISTORY || 'vibes-chats') + getVersionSuffix();