--- conflicted
+++ resolved
@@ -13,11 +13,8 @@
 import SessionSidebar from '../components/SessionSidebar';
 import { useSimpleChat } from '../hooks/useSimpleChat';
 import { decodeStateFromUrl } from '../utils/sharing';
-<<<<<<< HEAD
-=======
 import { isMobileViewport } from '../utils/ViewState';
 // import { useSession } from '../hooks/useSession';
->>>>>>> 4893d984
 
 export function meta() {
   return [
@@ -33,9 +30,6 @@
   const chatState = useSimpleChat(urlSessionId);
   const { setMessageHasBeenSent } = useCookieConsent();
 
-<<<<<<< HEAD
-  // Local state for sidebar visibility only
-=======
   // State for view management - set initial view based on URL path
   const [activeView, setActiveView] = useState<'code' | 'preview' | 'data'>(() => {
     // Directly check the pathname on initial render
@@ -59,7 +53,6 @@
   // Add a ref to track whether streaming was active previously
   const wasStreamingRef = useRef(false);
 
->>>>>>> 4893d984
   const [isSidebarVisible, setIsSidebarVisible] = useState(false);
 
   // For backwards compatibility with components that expect setActiveView
@@ -85,8 +78,6 @@
     setIsSidebarVisible(false);
   }, []);
 
-<<<<<<< HEAD
-=======
   // Reset previewReady state when streaming starts
   useEffect(() => {
     if (chatState.isStreaming) {
@@ -109,7 +100,6 @@
     setActiveView('preview');
   }, []);
 
->>>>>>> 4893d984
   useEffect(() => {
     if (chatState.title) {
       // Check if the current path has a tab suffix
@@ -198,14 +188,13 @@
   // Track if user manually clicked back to chat during streaming
   const [userClickedBack, setUserClickedBack] = useState(false);
 
-<<<<<<< HEAD
   // Computed state for combining conditions
   const previewReady = !chatState.isStreaming && chatState.codeReady;
 
-  // Handle the case when preview becomes ready
-=======
+  // Computed state for combining conditions
+  const previewReady = !chatState.isStreaming && chatState.codeReady;
+
   // Handle the case when preview becomes ready and streaming ends
->>>>>>> 4893d984
   useEffect(() => {
     // Only switch to preview view when preview becomes ready AND streaming is complete
     if (previewReady && !chatState.isStreaming) {
@@ -217,11 +206,7 @@
         setMobilePreviewShown(true);
       }
     }
-<<<<<<< HEAD
-  }, [previewReady, userClickedBack, setMobilePreviewShown]);
-=======
-  }, [previewReady, userClickedBack, chatState.isStreaming]);
->>>>>>> 4893d984
+  }, [previewReady, userClickedBack, chatState.isStreaming, setMobilePreviewShown]);
 
   // Update mobilePreviewShown when selectedCode changes
   useEffect(() => {
@@ -248,19 +233,19 @@
     const path = location?.pathname || '';
     const hasTabSuffix = path.endsWith('/app') || path.endsWith('/code') || path.endsWith('/data');
 
-    if (!hasTabSuffix && chatState.sessionId && chatState.title) {
-      setActiveView('preview');
-      navigate(`/chat/${chatState.sessionId}/${encodeTitle(chatState.title)}/app`, {
-        replace: true,
-      });
-    } else if (path.endsWith('/app')) {
-      setActiveView('preview');
-    } else if (path.endsWith('/code')) {
-      setActiveView('code');
-    } else if (path.endsWith('/data')) {
-      setActiveView('data');
-    }
-<<<<<<< HEAD
+      if (!hasTabSuffix && chatState.sessionId && chatState.title) {
+        setActiveView('preview');
+        navigate(`/chat/${chatState.sessionId}/${encodeTitle(chatState.title)}/app`, {
+          replace: true,
+        });
+      } else if (path.endsWith('/app')) {
+        setActiveView('preview');
+      } else if (path.endsWith('/code')) {
+        setActiveView('code');
+      } else if (path.endsWith('/data')) {
+        setActiveView('data');
+      }
+    }
   }, [
     chatState.selectedCode,
     chatState.sessionId,
@@ -272,10 +257,6 @@
     userClickedBack,
     setMobilePreviewShown,
   ]);
-=======
-  }, [chatState.sessionId, chatState.title, navigate, location.pathname, setActiveView]);
-
->>>>>>> 4893d984
   const shouldUseFullWidthChat = chatState.docs.length === 0 && !urlSessionId;
 
   return (
