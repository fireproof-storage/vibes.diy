import { useEffect, useState, useCallback, useMemo, useRef } from 'react';
import { useNavigate } from 'react-router';
import ChatInterface from '../ChatInterface';
import ResultPreview from '../components/ResultPreview/ResultPreview';
import { useChat } from '../hooks/useChat';
import { useFireproof } from 'use-fireproof';
import { ChatProvider } from '../context/ChatContext';

export function meta() {
  return [
    { title: 'Fireproof App Builder' },
    { name: 'description', content: 'Build React components with AI' },
  ];
}

// Utility functions for URL state encoding/decoding
function encodeStateToUrl(code: string, dependencies: Record<string, string>) {
  try {
    const stateObj = { code, dependencies };
    const jsonStr = JSON.stringify(stateObj);
    const encoded = btoa(encodeURIComponent(jsonStr));
    return encoded;
  } catch (error) {
    console.error('Error encoding state to URL:', error);
    return '';
  }
}

function decodeStateFromUrl(encoded: string) {
  try {
    const jsonStr = decodeURIComponent(atob(encoded));
    const stateObj = JSON.parse(jsonStr);
    return {
      code: stateObj.code || '',
      dependencies: stateObj.dependencies || {},
    };
  } catch (error) {
    console.error('Error decoding state from URL:', error);
    return { code: '', dependencies: {} };
  }
}

export default function Home() {
  const [state, setState] = useState({
    generatedCode: '',
    dependencies: {} as Record<string, string>,
  });
  const [shareStatus, setShareStatus] = useState<string>('');
  const [isSharedApp, setIsSharedApp] = useState<boolean>(false);
  const [sessionId, setSessionId] = useState<string | null>(null);
  const [pendingTitle, setPendingTitle] = useState<string | null>(null);
  const [isCreatingSession, setIsCreatingSession] = useState(false);
  const { database } = useFireproof('fireproof-chat-history');
  const navigate = useNavigate();
  
  // Keep tracking streaming props with refs to avoid re-renders
  const streamingPropsRef = useRef({
    streamingCode: '',
    isStreaming: false,
    currentStreamedText: '',
    messages: [] as any[],
  });

<<<<<<< HEAD
  // Hoist the useChat hook to this component
  const chatState = useChat(
    (code: string, dependencies?: Record<string, string>) => {
      setState({
        generatedCode: code,
        dependencies: dependencies || {},
      });
    },
    async (generatedTitle: string) => {
      // Handle the generated title
      console.log('Title generated:', sessionId, generatedTitle, 'isCreatingSession:', isCreatingSession);

      // Safety check - don't proceed if title is undefined
      if (!generatedTitle) {
        console.warn('Skipping title update - received undefined title');
        return;
      }

      if (sessionId) {
        try {
          // Get the current session document
          const sessionDoc = await database.get(sessionId);
          
          // Validate sessionDoc before updating
          if (!sessionDoc) {
            console.error('Cannot update title: session document is missing');
            return;
          }

          // Create a safe update object without undefined values
          const updatedDoc = {
            ...sessionDoc,
            title: generatedTitle || 'Untitled Chat', // Ensure title is never undefined
          };

          // Save the updated document
          await database.put(updatedDoc);
          console.log('Updated session title to:', generatedTitle);
        } catch (error) {
          console.error('Error updating session title:', error);
        }
      } else {
        // If no sessionId yet, store the title for later use
        setPendingTitle(generatedTitle);
      }
    }
  );

  // Apply pending title when sessionId becomes available
  useEffect(() => {
    if (!sessionId || !pendingTitle) return;
    
    // Skip update if we're in the process of creating a session
    if (isCreatingSession) {
      console.log('Session creation in progress, title will be set during creation');
      return;
    }
    
    const updateTitleWhenReady = async () => {
      try {
        // Get the current session document
        const sessionDoc = await database.get(sessionId);
        
        // Create a safe update object without undefined values
        const updatedDoc = {
          ...sessionDoc,
          title: pendingTitle || 'Untitled Chat',
        };

        // Save the updated document
        await database.put(updatedDoc);
        console.log('Successfully updated session title to:', pendingTitle);
        
        // Clear the pending title after successful update
        setPendingTitle(null);
      } catch (error) {
        console.error('Error updating session title:', error);
      }
    };

    updateTitleWhenReady();
  }, [sessionId, pendingTitle, database, isCreatingSession]);
=======
  // Maintain a stable ref to the database to prevent re-renders
  const databaseRef = useRef(database);
  
  // Hoist the useChat hook to this component with stable callback reference
  const handleCodeGenerated = useCallback((code: string, dependencies?: Record<string, string>) => {
    setState({
      generatedCode: code,
      dependencies: dependencies || {},
    });
  }, []);
  
  const chatState = useChat(handleCodeGenerated);

  // Only update refs when values actually change with deep equality check
  useEffect(() => {
    const currentProps = {
      streamingCode: chatState.streamingCode,
      isStreaming: chatState.isStreaming,
      currentStreamedText: chatState.currentStreamedText,
      messages: chatState.messages,
    };
    
    // Deep comparison to avoid unnecessary updates
    const hasStreamingChanged = chatState.isStreaming !== streamingPropsRef.current.isStreaming;
    const hasStreamingCodeChanged = chatState.streamingCode !== streamingPropsRef.current.streamingCode;
    const hasCurrentStreamedTextChanged = chatState.currentStreamedText !== streamingPropsRef.current.currentStreamedText;
    const hasMessagesChanged = 
      chatState.messages.length !== streamingPropsRef.current.messages.length ||
      JSON.stringify(chatState.messages) !== JSON.stringify(streamingPropsRef.current.messages);

    // Only update if something changed
    if (hasStreamingChanged || hasStreamingCodeChanged || hasCurrentStreamedTextChanged || hasMessagesChanged) {
      streamingPropsRef.current = currentProps;
    }
  }, [chatState.streamingCode, chatState.isStreaming, chatState.currentStreamedText, chatState.messages]);
>>>>>>> b3001fac

  // Check for state in URL on component mount
  useEffect(() => {
    const hash = window.location.hash;
    if (hash?.startsWith('#state=')) {
      const encodedState = hash.substring(7); // Remove '#state='
      const decodedState = decodeStateFromUrl(encodedState);
      if (decodedState.code) {
        setState({
          generatedCode: decodedState.code,
          dependencies: decodedState.dependencies,
        });
        setIsSharedApp(true);
      }
    }
  }, []);

  // Handle new session creation
  const handleSessionCreated = useCallback((newSessionId: string) => {
    setSessionId(newSessionId);
    // We don't need to navigate here, as the ChatInterface will do that
  }, []);

  // Handle new chat (reset session)
  const handleNewChat = useCallback(() => {
    setSessionId(null);
    setShareStatus('');
    setState({
      generatedCode: '',
      dependencies: {},
    });
    chatState.setMessages([]);
  }, [chatState]);

  function handleShare() {
    if (!state.generatedCode) {
      alert('Generate an app first before sharing!');
      return;
    }

    const encoded = encodeStateToUrl(state.generatedCode, state.dependencies);
    if (encoded) {
      const shareUrl = `${window.location.origin}${window.location.pathname}#state=${encoded}`;

      // Use optional chaining for Web Share API check
      const canUseShareApi = Boolean(navigator && 'share' in navigator);

      if (canUseShareApi) {
        navigator
          .share({
            title: 'Fireproof App',
            text: 'Check out this app I built with Fireproof App Builder!',
            url: shareUrl,
          })
          .catch(() => {
            copyToClipboard(shareUrl);
          });
      } else {
        copyToClipboard(shareUrl);
      }
    }
  }

  function copyToClipboard(text: string) {
    navigator.clipboard
      .writeText(text)
      .then(() => {
        setShareStatus('Copied to clipboard!');
        setTimeout(() => setShareStatus(''), 3000);
      })
      .catch((err) => {
        console.error('Failed to copy: ', err);
        // Further fallback - show the URL to manually copy
        prompt('Copy this link to share your app:', text);
      });
  }

  // Add screenshot handling in home.tsx
  const handleScreenshotCaptured = useCallback(
    async (screenshotData: string) => {
      if (sessionId) {
        console.log(
          `Saving screenshot to session: ${sessionId}, screenshot length: ${screenshotData.length}`
        );

        const response = await fetch(screenshotData);
        const blob = await response.blob();
        const file = new File([blob], 'screenshot.png', { type: 'image/png' });

        const ok = await databaseRef.current.put({
          type: 'screenshot',
          session_id: sessionId,
          _files: {
            screenshot: file,
          },
        });
        console.log('ok', ok);
      }
    },
    [sessionId, databaseRef]
  );

  // Memoize dependencies to prevent unnecessary re-renders
  const previewDependencies = useMemo(() => {
    return chatState.parserState?.current?.dependencies || state.dependencies;
  }, [chatState.parserState?.current?.dependencies, state.dependencies]);

  // Memoized ChatInterface component with refined dependencies
  const memoizedChatInterface = useMemo(() => {
    return (
      <ChatProvider
        initialState={{
          input: '',
          isGenerating: false,
          isSidebarVisible: false,
        }}
        onSendMessage={(input) => {
          if (input.trim()) {
            if (!sessionId) {
              // If no session exists, create one
              const newSession = {
                timestamp: Date.now(),
                title: input.length > 50 ? `${input.substring(0, 50)}...` : input,
              };

              databaseRef.current.put(newSession).then((doc) => {
                handleSessionCreated(doc.id);
              });
            }
          }
        }}
        onNewChat={handleNewChat}
      >
        <ChatInterface
          chatState={chatState}
          sessionId={sessionId}
          onSessionCreated={handleSessionCreated}
          onNewChat={handleNewChat}
          onCodeGenerated={handleCodeGenerated}
        />
      </ChatProvider>
    );
  }, [
    sessionId,
    handleSessionCreated,
    handleNewChat,
    handleCodeGenerated,
    // Avoid including the entire chatState to prevent unnecessary re-renders
    // Only include specific parts that affect the UI
    chatState.sendMessage,
    chatState.isGenerating,
  ]);

  // Memoized ResultPreview component with improved dependency handling
  const memoizedResultPreview = useMemo(() => {
    return (
      <ResultPreview
        code={state.generatedCode}
        streamingCode={streamingPropsRef.current.streamingCode}
        isStreaming={streamingPropsRef.current.isStreaming}
        dependencies={previewDependencies}
        onShare={handleShare}
        shareStatus={shareStatus}
        completedMessage={chatState.completedMessage}
        currentStreamContent={streamingPropsRef.current.currentStreamedText}
        currentMessage={
          streamingPropsRef.current.messages.length > 0
            ? { content: streamingPropsRef.current.messages[streamingPropsRef.current.messages.length - 1].text }
            : undefined
        }
        onScreenshotCaptured={handleScreenshotCaptured}
        {...(sessionId ? { sessionId } : {})}
      />
    );
  }, [
    state.generatedCode,
    previewDependencies,
    sessionId,
    shareStatus,
    handleShare,
    handleScreenshotCaptured,
    chatState.completedMessage,
    // Removed streaming-related props since we use the ref versions
  ]);

  return (
    <div style={{ display: 'flex', height: 'calc(100vh)' }}>
      <div style={{ flex: '0 0 33.333%', overflow: 'hidden', position: 'relative' }}>
<<<<<<< HEAD
        <ChatProvider
          initialState={{
            input: '',
            isGenerating: false,
            isSidebarVisible: false,
          }}
          onSendMessage={(input) => {
            if (input.trim()) {
              if (!sessionId) {
                // If no session exists, create one
                setIsCreatingSession(true);
                const newSession = {
                  timestamp: Date.now(),
                  title: input.length > 50 ? `${input.substring(0, 50)}...` : input,
                };

                database.put(newSession).then((doc) => {
                  handleSessionCreated(doc.id);
                  setIsCreatingSession(false);
                }).catch(err => {
                  console.error('Error creating session:', err);
                  setIsCreatingSession(false);
                });
              }
            }
          }}
          onNewChat={handleNewChat}
        >
          <ChatInterface
            chatState={chatState}
            sessionId={sessionId}
            onSessionCreated={handleSessionCreated}
            onNewChat={handleNewChat}
            onCodeGenerated={(code, dependencies) => {
              setState({
                generatedCode: code,
                dependencies: dependencies || {},
              });
            }}
          />
        </ChatProvider>
=======
        {memoizedChatInterface}
>>>>>>> b3001fac
      </div>
      <div style={{ flex: '0 0 66.667%', overflow: 'hidden', position: 'relative' }}>
        {memoizedResultPreview}
      </div>
    </div>
  );
}<|MERGE_RESOLUTION|>--- conflicted
+++ resolved
@@ -61,92 +61,13 @@
     messages: [] as any[],
   });
 
-<<<<<<< HEAD
-  // Hoist the useChat hook to this component
-  const chatState = useChat(
-    (code: string, dependencies?: Record<string, string>) => {
-      setState({
-        generatedCode: code,
-        dependencies: dependencies || {},
-      });
-    },
-    async (generatedTitle: string) => {
-      // Handle the generated title
-      console.log('Title generated:', sessionId, generatedTitle, 'isCreatingSession:', isCreatingSession);
-
-      // Safety check - don't proceed if title is undefined
-      if (!generatedTitle) {
-        console.warn('Skipping title update - received undefined title');
-        return;
-      }
-
-      if (sessionId) {
-        try {
-          // Get the current session document
-          const sessionDoc = await database.get(sessionId);
-          
-          // Validate sessionDoc before updating
-          if (!sessionDoc) {
-            console.error('Cannot update title: session document is missing');
-            return;
-          }
-
-          // Create a safe update object without undefined values
-          const updatedDoc = {
-            ...sessionDoc,
-            title: generatedTitle || 'Untitled Chat', // Ensure title is never undefined
-          };
-
-          // Save the updated document
-          await database.put(updatedDoc);
-          console.log('Updated session title to:', generatedTitle);
-        } catch (error) {
-          console.error('Error updating session title:', error);
-        }
-      } else {
-        // If no sessionId yet, store the title for later use
-        setPendingTitle(generatedTitle);
-      }
-    }
-  );
-
-  // Apply pending title when sessionId becomes available
-  useEffect(() => {
-    if (!sessionId || !pendingTitle) return;
-    
-    // Skip update if we're in the process of creating a session
-    if (isCreatingSession) {
-      console.log('Session creation in progress, title will be set during creation');
-      return;
-    }
-    
-    const updateTitleWhenReady = async () => {
-      try {
-        // Get the current session document
-        const sessionDoc = await database.get(sessionId);
-        
-        // Create a safe update object without undefined values
-        const updatedDoc = {
-          ...sessionDoc,
-          title: pendingTitle || 'Untitled Chat',
-        };
-
-        // Save the updated document
-        await database.put(updatedDoc);
-        console.log('Successfully updated session title to:', pendingTitle);
-        
-        // Clear the pending title after successful update
-        setPendingTitle(null);
-      } catch (error) {
-        console.error('Error updating session title:', error);
-      }
-    };
-
-    updateTitleWhenReady();
-  }, [sessionId, pendingTitle, database, isCreatingSession]);
-=======
   // Maintain a stable ref to the database to prevent re-renders
   const databaseRef = useRef(database);
+  
+  // Update database ref when it changes
+  useEffect(() => {
+    databaseRef.current = database;
+  }, [database]);
   
   // Hoist the useChat hook to this component with stable callback reference
   const handleCodeGenerated = useCallback((code: string, dependencies?: Record<string, string>) => {
@@ -156,7 +77,47 @@
     });
   }, []);
   
-  const chatState = useChat(handleCodeGenerated);
+  // Handle the generated title callback
+  const handleGeneratedTitle = useCallback(async (generatedTitle: string) => {
+    // Handle the generated title
+    console.log('Title generated:', sessionId, generatedTitle, 'isCreatingSession:', isCreatingSession);
+
+    // Safety check - don't proceed if title is undefined
+    if (!generatedTitle) {
+      console.warn('Skipping title update - received undefined title');
+      return;
+    }
+
+    if (sessionId) {
+      try {
+        // Get the current session document
+        const sessionDoc = await databaseRef.current.get(sessionId);
+        
+        // Validate sessionDoc before updating
+        if (!sessionDoc) {
+          console.error('Cannot update title: session document is missing');
+          return;
+        }
+
+        // Create a safe update object without undefined values
+        const updatedDoc = {
+          ...sessionDoc,
+          title: generatedTitle || 'Untitled Chat', // Ensure title is never undefined
+        };
+
+        // Save the updated document
+        await databaseRef.current.put(updatedDoc);
+        console.log('Updated session title to:', generatedTitle);
+      } catch (error) {
+        console.error('Error updating session title:', error);
+      }
+    } else {
+      // If no sessionId yet, store the title for later use
+      setPendingTitle(generatedTitle);
+    }
+  }, [sessionId, isCreatingSession]);
+  
+  const chatState = useChat(handleCodeGenerated, handleGeneratedTitle);
 
   // Only update refs when values actually change with deep equality check
   useEffect(() => {
@@ -180,7 +141,41 @@
       streamingPropsRef.current = currentProps;
     }
   }, [chatState.streamingCode, chatState.isStreaming, chatState.currentStreamedText, chatState.messages]);
->>>>>>> b3001fac
+
+  // Apply pending title when sessionId becomes available
+  useEffect(() => {
+    if (!sessionId || !pendingTitle) return;
+    
+    // Skip update if we're in the process of creating a session
+    if (isCreatingSession) {
+      console.log('Session creation in progress, title will be set during creation');
+      return;
+    }
+    
+    const updateTitleWhenReady = async () => {
+      try {
+        // Get the current session document
+        const sessionDoc = await databaseRef.current.get(sessionId);
+        
+        // Create a safe update object without undefined values
+        const updatedDoc = {
+          ...sessionDoc,
+          title: pendingTitle || 'Untitled Chat',
+        };
+
+        // Save the updated document
+        await databaseRef.current.put(updatedDoc);
+        console.log('Successfully updated session title to:', pendingTitle);
+        
+        // Clear the pending title after successful update
+        setPendingTitle(null);
+      } catch (error) {
+        console.error('Error updating session title:', error);
+      }
+    };
+
+    updateTitleWhenReady();
+  }, [sessionId, pendingTitle, isCreatingSession]);
 
   // Check for state in URL on component mount
   useEffect(() => {
@@ -280,7 +275,7 @@
         console.log('ok', ok);
       }
     },
-    [sessionId, databaseRef]
+    [sessionId]
   );
 
   // Memoize dependencies to prevent unnecessary re-renders
@@ -301,13 +296,18 @@
           if (input.trim()) {
             if (!sessionId) {
               // If no session exists, create one
+              setIsCreatingSession(true);
               const newSession = {
                 timestamp: Date.now(),
                 title: input.length > 50 ? `${input.substring(0, 50)}...` : input,
               };
 
-              databaseRef.current.put(newSession).then((doc) => {
+              databaseRef.current.put(newSession).then((doc: { id: string }) => {
                 handleSessionCreated(doc.id);
+                setIsCreatingSession(false);
+              }).catch((err: Error) => {
+                console.error('Error creating session:', err);
+                setIsCreatingSession(false);
               });
             }
           }
@@ -328,6 +328,7 @@
     handleSessionCreated,
     handleNewChat,
     handleCodeGenerated,
+    setIsCreatingSession,
     // Avoid including the entire chatState to prevent unnecessary re-renders
     // Only include specific parts that affect the UI
     chatState.sendMessage,
@@ -369,51 +370,7 @@
   return (
     <div style={{ display: 'flex', height: 'calc(100vh)' }}>
       <div style={{ flex: '0 0 33.333%', overflow: 'hidden', position: 'relative' }}>
-<<<<<<< HEAD
-        <ChatProvider
-          initialState={{
-            input: '',
-            isGenerating: false,
-            isSidebarVisible: false,
-          }}
-          onSendMessage={(input) => {
-            if (input.trim()) {
-              if (!sessionId) {
-                // If no session exists, create one
-                setIsCreatingSession(true);
-                const newSession = {
-                  timestamp: Date.now(),
-                  title: input.length > 50 ? `${input.substring(0, 50)}...` : input,
-                };
-
-                database.put(newSession).then((doc) => {
-                  handleSessionCreated(doc.id);
-                  setIsCreatingSession(false);
-                }).catch(err => {
-                  console.error('Error creating session:', err);
-                  setIsCreatingSession(false);
-                });
-              }
-            }
-          }}
-          onNewChat={handleNewChat}
-        >
-          <ChatInterface
-            chatState={chatState}
-            sessionId={sessionId}
-            onSessionCreated={handleSessionCreated}
-            onNewChat={handleNewChat}
-            onCodeGenerated={(code, dependencies) => {
-              setState({
-                generatedCode: code,
-                dependencies: dependencies || {},
-              });
-            }}
-          />
-        </ChatProvider>
-=======
         {memoizedChatInterface}
->>>>>>> b3001fac
       </div>
       <div style={{ flex: '0 0 66.667%', overflow: 'hidden', position: 'relative' }}>
         {memoizedResultPreview}
