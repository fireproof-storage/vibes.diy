--- conflicted
+++ resolved
@@ -139,10 +139,11 @@
     [chatState, setMessageHasBeenSent]
   );
 
-<<<<<<< HEAD
-=======
   // Track if user manually clicked back to chat during streaming
   const [userClickedBack, setUserClickedBack] = useState(false);
+
+  // Computed state for combining conditions
+  const previewReady = !chatState.isStreaming && chatState.codeReady;
 
   // Handle the case when preview becomes ready
   useEffect(() => {
@@ -156,7 +157,7 @@
         setMobilePreviewShown(true);
       }
     }
-  }, [previewReady, userClickedBack]);
+  }, [previewReady, userClickedBack, setMobilePreviewShown]);
 
   // Update mobilePreviewShown when selectedCode changes
   useEffect(() => {
@@ -193,9 +194,10 @@
     navigate,
     location.pathname,
     setActiveView,
+    chatState.isStreaming,
+    userClickedBack,
+    setMobilePreviewShown,
   ]);
-
->>>>>>> 6c415d44
   const shouldUseFullWidthChat = chatState.docs.length === 0 && !urlSessionId;
 
   return (
@@ -207,15 +209,10 @@
           // Only render the header content when we have code content or a completed session
           chatState.selectedCode?.content || urlSessionId ? (
             <ResultPreviewHeaderContent
-<<<<<<< HEAD
               previewReady={!chatState.isStreaming && chatState.codeReady}
-=======
-              previewReady={previewReady}
               activeView={activeView}
               setActiveView={setActiveView}
               setMobilePreviewShown={setMobilePreviewShown}
-              setUserClickedBack={setUserClickedBack}
->>>>>>> 6c415d44
               isStreaming={chatState.isStreaming}
               code={chatState.selectedCode?.content || ''}
               sessionId={chatState.sessionId || undefined}
