import { useNavigate, useParams, useLocation } from 'react-router-dom';
import { useEffect, useRef, useState, useCallback, useMemo } from 'react';
import { encodeTitle } from '../components/SessionSidebar/utils';
import { CALLAI_API_KEY } from '../config/env';

// Helper to detect mobile viewport
export const isMobileViewport = () => {
  return typeof window !== 'undefined' && window.innerWidth < 768;
};

export type ViewType = 'preview' | 'code' | 'data';

// Define the shape of the state returned by the hook
export type ViewState = {
  currentView: ViewType;
  displayView: ViewType;
  navigateToView: (view: ViewType) => void;
  viewControls: {
    preview: {
      enabled: boolean;
      icon: string;
      label: string;
      loading: boolean | undefined;
    };
    code: {
      enabled: boolean;
      icon: string;
      label: string;
      loading: boolean | undefined;
    };
    data: {
      enabled: boolean;
      icon: string;
      label: string;
      loading: boolean | undefined;
    };
  };
  showViewControls: boolean;
  sessionId: string | undefined;
  encodedTitle: string;
  mobilePreviewShown: boolean;
  setMobilePreviewShown: (mobilePreviewShown: boolean) => void;
  userClickedBack: boolean;
  setUserClickedBack: (userClickedBack: boolean) => void;
  handleBackAction: () => void;
  isDarkMode: boolean;
  isIframeFetching: boolean;
  setIsIframeFetching: (isIframeFetching: boolean) => void;
  filesContent: {
    '/App.jsx': {
      code: string;
      active: boolean;
    };
  };
  showWelcome: boolean;
};

// Props for the ViewState hook
export type ViewStateProps = {
  sessionId?: string;
  title?: string;
  code: string;
  isStreaming: boolean;
  previewReady: boolean;
  isIframeFetching?: boolean;
  initialLoad?: boolean;
  // Mobile support
  isMobileView?: boolean;
  onBackClicked?: () => void;
  // Preview-related callbacks
  onPreviewLoaded?: () => void;
  onScreenshotCaptured?: (data: string | null) => void;
  // Code-related props
  codeReady?: boolean;
  dependencies?: Record<string, string>;
};

// Rename the hook internally to avoid naming conflicts
function useViewStateInternal(props: ViewStateProps): ViewState {
  const { sessionId: paramSessionId, title: paramTitle } = useParams<{
    sessionId: string;
    title: string;
  }>();
  const navigate = useNavigate();
  const location = useLocation();

  // Default values for conditional logic
  const initialViewBehavior = props.initialLoad !== false; // Default to true if not explicitly false

  // Consolidate session and title from props or params
  const sessionId = props.sessionId || paramSessionId;
  const title = props.title || paramTitle;
  const encodedTitle = title ? encodeTitle(title) : '';

  // Derive view from URL path
  const getViewFromPath = (): ViewType => {
    if (location.pathname.endsWith('/app')) return 'preview';
    if (location.pathname.endsWith('/code')) return 'code';
    if (location.pathname.endsWith('/data')) return 'data';
    return 'preview'; // Default
  };

  const currentView = getViewFromPath();

  // Track previous states to determine transitions
  const wasStreamingRef = useRef(props.isStreaming);
  const hadCodeRef = useRef(props.code && props.code.length > 0);
  const wasPreviewReadyRef = useRef(props.previewReady);
  const initialNavigationDoneRef = useRef(false);

  // Auto-navigate based on app state changes
  useEffect(() => {
    // Don't auto-navigate if we don't have session and title info for URLs
    if (!sessionId || !encodedTitle) return;

    // First message (no previous code), show code view when code starts streaming
    // We don't change the URL path so it can later auto-navigate to app view
    if (
      props.isStreaming &&
      !wasStreamingRef.current &&
      (!hadCodeRef.current || props.code.length === 0) &&
      // Don't auto-switch on mobile
      !isMobileViewport()
    ) {
      // For the initial code streaming, we want to display code without changing URL
      // This is handled by the component that uses this hook
      initialNavigationDoneRef.current = true;

      // Only if we're already at a specific view (app, code, data), should we navigate
      const path = location.pathname;
      const basePath = path.replace(/\/(app|code|data)$/, '');
      if (path !== basePath) {
        navigate(`/chat/${sessionId}/${encodedTitle}`);
      }
    }

    // When preview becomes ready, auto jump to preview view, but respect explicit navigation
    // AND don't redirect to app during active streaming
    if (props.previewReady && !wasPreviewReadyRef.current) {
<<<<<<< HEAD
      // Don't redirect to app if user is explicitly in data or code view
      const isInDataView = location.pathname.endsWith('/data');
      const isInCodeView = location.pathname.endsWith('/code');
      const isInSpecificView = isInDataView || isInCodeView;

      // Check if streaming has just ended
      const streamingJustEnded = !props.isStreaming && wasStreamingRef.current;

      // Navigate if: not in specific view AND (not streaming OR streaming just ended)
      if (!isInSpecificView && (!props.isStreaming || streamingJustEnded)) {
        // Navigate to app view
=======
      // Don't redirect to app if user is explicitly in data or code view OR if still streaming
      // Also don't redirect on mobile devices
      const isInDataView = location.pathname.endsWith('/data');
      const isInCodeView = location.pathname.endsWith('/code');
      if (!isInDataView && !isInCodeView && !props.isStreaming && !isMobileViewport()) {
>>>>>>> 4893d984
        navigate(`/chat/${sessionId}/${encodedTitle}/app`);
        // Also set previewShown to true on mobile
        setMobilePreviewShown(true);
      }
    }

    // Special case for when streaming ends and preview is ready
    // This handles the case where preview became ready during streaming
    if (!props.isStreaming && wasStreamingRef.current && props.previewReady) {
<<<<<<< HEAD
      const isInDataView = location.pathname.endsWith('/data');
      const isInCodeView = location.pathname.endsWith('/code');
      const isInSpecificView = isInDataView || isInCodeView;

      // If not in a specific view, navigate to app
      if (!isInSpecificView) {
=======
      // Don't redirect to app if user is explicitly in data or code view
      // Also don't redirect on mobile devices
      const isInDataView = location.pathname.endsWith('/data');
      const isInCodeView = location.pathname.endsWith('/code');
      if (!isInDataView && !isInCodeView && !isMobileViewport()) {
>>>>>>> 4893d984
        navigate(`/chat/${sessionId}/${encodedTitle}/app`);
        // Also set previewShown to true on mobile
        setMobilePreviewShown(true);
      }
    }

    // Update refs for next comparison
    wasStreamingRef.current = props.isStreaming;
    hadCodeRef.current = props.code && props.code.length > 0;
    wasPreviewReadyRef.current = props.previewReady;
  }, [props.isStreaming, props.previewReady, props.code, sessionId, encodedTitle, navigate]);

  // We handle the initial view display without changing the URL
  // This allows for proper auto-navigation to app view when preview is ready
  const viewControls = {
    preview: {
      enabled: props.previewReady,
      icon: 'preview-icon',
      label: 'App',
      loading: props.isIframeFetching,
    },
    code: {
      enabled: true,
      icon: 'code-icon',
      label: 'Code',
      loading: props.isStreaming && !props.previewReady && props.code.length > 0,
    },
    data: {
      enabled: !props.isStreaming,
      icon: 'data-icon',
      label: 'Data',
      loading: false,
    },
  };

  // Mobile-specific state
  const [mobilePreviewShown, setMobilePreviewShown] = useState(true);
  const [userClickedBack, setUserClickedBack] = useState(false);

  // Handle back action
  const handleBackAction = useCallback(() => {
    if (props.isStreaming) {
      setUserClickedBack(true);
    }
    setMobilePreviewShown(false);
    if (props.onBackClicked) {
      props.onBackClicked();
    }
  }, [props.isStreaming, props.onBackClicked]);

  // Navigate to a view (explicit user action)
  const navigateToView = useCallback(
    (view: ViewType) => {
      if (!viewControls[view].enabled) return;

      // Always show mobile preview when changing views
      setMobilePreviewShown(true);

      // Reset userClickedBack when manually selecting a view
      if (props.isStreaming) {
        setUserClickedBack(false);
      }

      if (sessionId && encodedTitle) {
        const suffix = view === 'preview' ? 'app' : view;
        navigate(`/chat/${sessionId}/${encodedTitle}/${suffix}`);
      }
    },
    [viewControls, sessionId, encodedTitle, props.isStreaming]
  );

  // Only show view controls when we have content or a valid session
  const showViewControls: boolean = !!(
    (props.code && props.code.length > 0) ||
    (sessionId && sessionId.length > 0)
  );

  // Determine what view should be displayed (may differ from URL-based currentView)
  // During streaming, we always show code view regardless of the URL
  // On mobile, don't force code view during streaming
  const displayView = props.isStreaming && !isMobileViewport() ? 'code' : currentView;

  // State for iframe functionality
  const [isIframeFetching, setIsIframeFetching] = useState(!!props.isIframeFetching);
  const [isDarkMode, setIsDarkMode] = useState(true); // Default to dark mode

  // Initial code loading - show code view
  useEffect(() => {
    if (props.code && props.code.length > 0 && initialViewBehavior) {
      // Check if we're currently on the base path (no specific view)
      const path = location.pathname;
      const basePath = path.replace(/\/(app|code|data)$/, '');
      if (path === basePath && !path.endsWith('/code') && !path.endsWith('/data')) {
        navigateToView('code');
      }
    }
  }, [props.code, location.pathname, initialViewBehavior, navigateToView]); // Depend only on code for initial check

  // Theme detection effect
  useEffect(() => {
    // Add a small delay to ensure the app's theme detection has run first
    const timeoutId = setTimeout(() => {
      // Check if document has the dark class
      const hasDarkClass = document.documentElement.classList.contains('dark');
      // Set the theme state
      setIsDarkMode(hasDarkClass);

      // Set up observer to watch for class changes on document.documentElement
      const observer = new MutationObserver((mutations) => {
        mutations.forEach((mutation) => {
          if (mutation.attributeName === 'class') {
            const hasDarkClass = document.documentElement.classList.contains('dark');
            setIsDarkMode(hasDarkClass);
          }
        });
      });

      // Start observing
      observer.observe(document.documentElement, { attributes: true });

      return () => observer.disconnect();
    }, 100);

    return () => clearTimeout(timeoutId);
  }, []);

  // Iframe message handler
  useEffect(() => {
    const handleMessage = ({ data }: MessageEvent) => {
      if (data) {
        if (data.type === 'preview-ready' || data.type === 'preview-loaded') {
          // respond with the API key
          const iframe = document.querySelector('iframe') as HTMLIFrameElement;
          iframe?.contentWindow?.postMessage({ type: 'callai-api-key', key: CALLAI_API_KEY }, '*');

          setMobilePreviewShown(true);

          // Navigate to the preview view when iframe is ready
          navigateToView('preview');

          // Notify parent component that preview is loaded
          if (props.onPreviewLoaded) {
            props.onPreviewLoaded();
          }
        } else if (data.type === 'streaming' && data.state !== undefined) {
          setIsIframeFetching(data.state);
        } else if (data.type === 'screenshot' && data.data) {
          if (props.onScreenshotCaptured) {
            props.onScreenshotCaptured(data.data);
          }
        } else if (data.type === 'screenshot-error' && data.error) {
          console.warn('Screenshot capture error:', data.error);
          // Still call onScreenshotCaptured with null to signal that the screenshot failed
          if (props.onScreenshotCaptured) {
            props.onScreenshotCaptured(null);
          }
        }
      }
    };

    window.addEventListener('message', handleMessage);
    return () => {
      window.removeEventListener('message', handleMessage);
    };
  }, [props.onPreviewLoaded, props.onScreenshotCaptured, navigateToView]);

  // Compute whether we should show welcome screen
  const showWelcome = !props.isStreaming && (!props.code || props.code.length === 0);

  // Calculate filesContent for iframe
  const filesContent = useMemo(() => {
    return {
      '/App.jsx': {
        code: props.code && !showWelcome ? props.code : '', // Use code if available, else empty string
        active: true,
      },
    };
  }, [props.code, showWelcome]);

  return {
    currentView,
    displayView,
    navigateToView,
    viewControls,
    showViewControls,
    sessionId,
    encodedTitle,
    mobilePreviewShown,
    setMobilePreviewShown,
    userClickedBack,
    setUserClickedBack,
    handleBackAction,
    isDarkMode,
    isIframeFetching,
    setIsIframeFetching,
    filesContent,
    showWelcome,
  };
}

// Export the hook with the original name
export const useViewState = useViewStateInternal;<|MERGE_RESOLUTION|>--- conflicted
+++ resolved
@@ -137,48 +137,46 @@
     // When preview becomes ready, auto jump to preview view, but respect explicit navigation
     // AND don't redirect to app during active streaming
     if (props.previewReady && !wasPreviewReadyRef.current) {
-<<<<<<< HEAD
-      // Don't redirect to app if user is explicitly in data or code view
-      const isInDataView = location.pathname.endsWith('/data');
-      const isInCodeView = location.pathname.endsWith('/code');
-      const isInSpecificView = isInDataView || isInCodeView;
-
-      // Check if streaming has just ended
-      const streamingJustEnded = !props.isStreaming && wasStreamingRef.current;
-
-      // Navigate if: not in specific view AND (not streaming OR streaming just ended)
-      if (!isInSpecificView && (!props.isStreaming || streamingJustEnded)) {
-        // Navigate to app view
-=======
       // Don't redirect to app if user is explicitly in data or code view OR if still streaming
       // Also don't redirect on mobile devices
       const isInDataView = location.pathname.endsWith('/data');
       const isInCodeView = location.pathname.endsWith('/code');
       if (!isInDataView && !isInCodeView && !props.isStreaming && !isMobileViewport()) {
->>>>>>> 4893d984
         navigate(`/chat/${sessionId}/${encodedTitle}/app`);
-        // Also set previewShown to true on mobile
-        setMobilePreviewShown(true);
-      }
-    }
-
-    // Special case for when streaming ends and preview is ready
-    // This handles the case where preview became ready during streaming
+      }
+    }
+
+    // Handle the state when streaming ENDS and preview is ready
+    // This ensures we navigate to the app view after streaming completes
     if (!props.isStreaming && wasStreamingRef.current && props.previewReady) {
-<<<<<<< HEAD
-      const isInDataView = location.pathname.endsWith('/data');
-      const isInCodeView = location.pathname.endsWith('/code');
-      const isInSpecificView = isInDataView || isInCodeView;
-
-      // If not in a specific view, navigate to app
-      if (!isInSpecificView) {
-=======
       // Don't redirect to app if user is explicitly in data or code view
       // Also don't redirect on mobile devices
       const isInDataView = location.pathname.endsWith('/data');
       const isInCodeView = location.pathname.endsWith('/code');
+      const isInSpecificView = isInDataView || isInCodeView;
+
+      // Check if streaming has just ended
+      const streamingJustEnded = !props.isStreaming && wasStreamingRef.current;
+
+      // Navigate if: not in specific view AND (not streaming OR streaming just ended)
+      if (!isInSpecificView && (!props.isStreaming || streamingJustEnded)) {
+        // Navigate to app view
       if (!isInDataView && !isInCodeView && !isMobileViewport()) {
->>>>>>> 4893d984
+        navigate(`/chat/${sessionId}/${encodedTitle}/app`);
+        // Also set previewShown to true on mobile
+        setMobilePreviewShown(true);
+      }
+    }
+
+    // Special case for when streaming ends and preview is ready
+    // This handles the case where preview became ready during streaming
+    if (!props.isStreaming && wasStreamingRef.current && props.previewReady) {
+      const isInDataView = location.pathname.endsWith('/data');
+      const isInCodeView = location.pathname.endsWith('/code');
+      const isInSpecificView = isInDataView || isInCodeView;
+
+      // If not in a specific view, navigate to app
+      if (!isInSpecificView) {
         navigate(`/chat/${sessionId}/${encodedTitle}/app`);
         // Also set previewShown to true on mobile
         setMobilePreviewShown(true);
